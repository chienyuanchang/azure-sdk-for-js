// Copyright (c) Microsoft Corporation. All rights reserved.
// Licensed under the MIT License.

import chai from "chai";
const should = chai.should();
import chaiAsPromised from "chai-as-promised";
import dotenv from "dotenv";
dotenv.config();
chai.use(chaiAsPromised);
import {
  Namespace,
  QueueClient,
  TopicClient,
  SubscriptionClient,
  ServiceBusMessage,
  delay,
  SendableMessageInfo
} from "../lib";

import {
  testSimpleMessages,
  testMessagesWithSessions,
  testSessionId1,
  getSenderClient,
  getReceiverClient,
  ClientType,
  purge
} from "./testUtils";
import { Receiver, SessionReceiver } from "../lib/receiver";
import { Sender } from "../lib/sender";

async function testPeekMsgsLength(
  client: QueueClient | SubscriptionClient,
  expectedPeekLength: number
): Promise<void> {
  const peekedMsgs = await client.peek(expectedPeekLength + 1);
  should.equal(
    peekedMsgs.length,
    expectedPeekLength,
    "Unexpected number of msgs found when peeking"
  );
}

let ns: Namespace;

let errorWasThrown: boolean;

let senderClient: QueueClient | TopicClient;
let receiverClient: QueueClient | SubscriptionClient;
let deadLetterClient: QueueClient | SubscriptionClient;
let sender: Sender;
let receiver: Receiver | SessionReceiver;
const maxDeliveryCount = 10;

async function beforeEachTest(
  senderType: ClientType,
  receiverType: ClientType,
  useSessions?: boolean
): Promise<void> {
  // The tests in this file expect the env variables to contain the connection string and
  // the names of empty queue/topic/subscription that are to be tested

  if (!process.env.SERVICEBUS_CONNECTION_STRING) {
    throw new Error(
      "Define SERVICEBUS_CONNECTION_STRING in your environment before running integration tests."
    );
  }

  ns = Namespace.createFromConnectionString(process.env.SERVICEBUS_CONNECTION_STRING);

  senderClient = getSenderClient(ns, senderType);
  receiverClient = getReceiverClient(ns, receiverType);

  if (receiverClient instanceof QueueClient) {
    deadLetterClient = ns.createQueueClient(Namespace.getDeadLetterQueuePath(receiverClient.name));
  }

  if (receiverClient instanceof SubscriptionClient) {
    deadLetterClient = ns.createSubscriptionClient(
      Namespace.getDeadLetterTopicPath(senderClient.name, receiverClient.subscriptionName),
      receiverClient.subscriptionName
    );
  }

  await purge(receiverClient, useSessions ? testSessionId1 : undefined);
  await purge(deadLetterClient);
  const peekedMsgs = await receiverClient.peek();
  const receiverEntityType = receiverClient instanceof QueueClient ? "queue" : "topic";
  if (peekedMsgs.length) {
    chai.assert.fail(`Please use an empty ${receiverEntityType} for integration testing`);
  }
  const peekedDeadMsgs = await deadLetterClient.peek();
  if (peekedDeadMsgs.length) {
    chai.assert.fail(
      `Please use an empty dead letter ${receiverEntityType} for integration testing`
    );
  }

  sender = senderClient.getSender();
  receiver = useSessions
    ? await receiverClient.getSessionReceiver({
        sessionId: testSessionId1
      })
    : receiverClient.getReceiver();
}

async function afterEachTest(): Promise<void> {
  await ns.close();
}
describe("Batch Receiver - Complete/Abandon/Defer/Deadletter normal message", function(): void {
  afterEach(async () => {
    await afterEachTest();
  });

  async function sendReceiveMsg(testMessages: SendableMessageInfo): Promise<ServiceBusMessage> {
    await sender.send(testMessages);
    const msgs = await receiver.receiveBatch(1);

<<<<<<< HEAD
    should.equal(Array.isArray(msgs), true, "`ReceivedMessages` is not an array");
    should.equal(msgs.length, 1, "Unexpected number of messages");
    should.equal(msgs[0].body, testMessages[0].body, "MessageBody is different than expected");
    should.equal(
      msgs[0].messageId,
      testMessages[0].messageId,
      "MessageId is different than expected"
    );
    should.equal(msgs[0].deliveryCount, 0, "DeliveryCount is different than expected");
=======
    should.equal(Array.isArray(msgs), true);
    should.equal(msgs.length, 1);
    should.equal(msgs[0].body, testMessages.body);
    should.equal(msgs[0].messageId, testMessages.messageId);
    should.equal(msgs[0].deliveryCount, 0);
>>>>>>> 297716e2

    return msgs[0];
  }

  async function testComplete(useSessions?: boolean): Promise<void> {
    const testMessages = useSessions ? testMessagesWithSessions : testSimpleMessages;
    const msg = await sendReceiveMsg(testMessages);

    await msg.complete();

    await testPeekMsgsLength(receiverClient, 0);
  }

  it("Partitioned Queue: complete() removes message", async function(): Promise<void> {
    await beforeEachTest(ClientType.PartitionedQueue, ClientType.PartitionedQueue);
    await testComplete();
  });

  it("Partitioned Subscription: complete() removes message", async function(): Promise<void> {
    await beforeEachTest(ClientType.PartitionedTopic, ClientType.PartitionedSubscription);
    await testComplete();
  });

  it("Unpartitioned Queue: complete() removes message", async function(): Promise<void> {
    await beforeEachTest(ClientType.UnpartitionedQueue, ClientType.UnpartitionedQueue);
    await testComplete();
  });

  it("Unpartitioned Subscription: complete() removes message", async function(): Promise<void> {
    await beforeEachTest(ClientType.UnpartitionedTopic, ClientType.UnpartitionedSubscription);
    await testComplete();
  });

  it("Partitioned Queue with Sessions: complete() removes message", async function(): Promise<
    void
  > {
    await beforeEachTest(
      ClientType.PartitionedQueueWithSessions,
      ClientType.PartitionedQueueWithSessions,
      true
    );
    await testComplete(true);
  });

  it("Partitioned Subscription with Sessions: complete() removes message", async function(): Promise<
    void
  > {
    await beforeEachTest(
      ClientType.PartitionedTopicWithSessions,
      ClientType.PartitionedSubscriptionWithSessions,
      true
    );
    await testComplete(true);
  });

  it("Unpartitioned Queue with Sessions: complete() removes message", async function(): Promise<
    void
  > {
    await beforeEachTest(
      ClientType.UnpartitionedQueueWithSessions,
      ClientType.UnpartitionedQueueWithSessions,
      true
    );
    await testComplete(true);
  });

  it("Unpartitioned Subscription with Sessions: complete() removes message", async function(): Promise<
    void
  > {
    await beforeEachTest(
      ClientType.UnpartitionedTopicWithSessions,
      ClientType.UnpartitionedSubscriptionWithSessions,
      true
    );
    await testComplete(true);
  });

  async function testAbandon(useSessions?: boolean): Promise<void> {
    const testMessages = useSessions ? testMessagesWithSessions : testSimpleMessages;
    const msg = await sendReceiveMsg(testMessages);
    await msg.abandon();

    await testPeekMsgsLength(receiverClient, 1);

    const receivedMsgs = await receiver.receiveBatch(1);

<<<<<<< HEAD
    should.equal(receivedMsgs.length, 1, "Unexpected number of messages");
    should.equal(receivedMsgs[0].deliveryCount, 1, "DeliveryCount is different than expected");
    should.equal(
      receivedMsgs[0].messageId,
      testMessages[0].messageId,
      "MessageId is different than expected"
    );
=======
    should.equal(receivedMsgs.length, 1);
    should.equal(receivedMsgs[0].deliveryCount, 1);
    should.equal(receivedMsgs[0].messageId, testMessages.messageId);
>>>>>>> 297716e2

    await receivedMsgs[0].complete();

    await testPeekMsgsLength(receiverClient, 0);
  }

  it("Partitioned Queue: abandon() retains message with incremented deliveryCount", async function(): Promise<
    void
  > {
    await beforeEachTest(ClientType.PartitionedQueue, ClientType.PartitionedQueue);
    await testAbandon();
  });

  it("Partitioned Subscription: abandon() retains message with incremented deliveryCount", async function(): Promise<
    void
  > {
    await beforeEachTest(ClientType.PartitionedTopic, ClientType.PartitionedSubscription);
    await testAbandon();
  });

  it("Unpartitioned Queue: abandon() retains message with incremented deliveryCount", async function(): Promise<
    void
  > {
    await beforeEachTest(ClientType.UnpartitionedQueue, ClientType.UnpartitionedQueue);
    await testAbandon();
  });

  it("Unpartitioned Subscription: abandon() retains message with incremented deliveryCount", async function(): Promise<
    void
  > {
    await beforeEachTest(ClientType.UnpartitionedTopic, ClientType.UnpartitionedSubscription);
    await testAbandon();
  });

  it("Partitioned Queue with Sessions: abandon() retains message with incremented deliveryCount", async function(): Promise<
    void
  > {
    await beforeEachTest(
      ClientType.PartitionedQueueWithSessions,
      ClientType.PartitionedQueueWithSessions,
      true
    );
    await testAbandon(true);
  });

  it("Partitioned Subscription with Sessions: abandon() retains message with incremented deliveryCount", async function(): Promise<
    void
  > {
    await beforeEachTest(
      ClientType.PartitionedTopicWithSessions,
      ClientType.PartitionedSubscriptionWithSessions,
      true
    );
    await testAbandon(true);
  });

  it("Unpartitioned Queue with Sessions: abandon() retains message with incremented deliveryCount", async function(): Promise<
    void
  > {
    await beforeEachTest(
      ClientType.UnpartitionedQueueWithSessions,
      ClientType.UnpartitionedQueueWithSessions,
      true
    );
    await testAbandon(true);
  });

  it("Unpartitioned Subscription with Sessions: abandon() retains message with incremented deliveryCount", async function(): Promise<
    void
  > {
    await beforeEachTest(
      ClientType.UnpartitionedTopicWithSessions,
      ClientType.UnpartitionedSubscriptionWithSessions,
      true
    );
    await testAbandon(true);
  });

  async function testAbandonMsgsTillMaxDeliveryCount(useSessions?: boolean): Promise<void> {
    const testMessages = useSessions ? testMessagesWithSessions : testSimpleMessages;
    await sender.send(testMessages);
    let abandonMsgCount = 0;

    while (abandonMsgCount < maxDeliveryCount) {
      const receivedMsgs = await receiver.receiveBatch(1);

<<<<<<< HEAD
      should.equal(receivedMsgs.length, 1, "Unexpected number of messages");
      should.equal(
        receivedMsgs[0].messageId,
        testMessages[0].messageId,
        "MessageId is different than expected"
      );
      should.equal(
        receivedMsgs[0].deliveryCount,
        abandonMsgCount,
        "DeliveryCount is different than expected"
      );
=======
      should.equal(receivedMsgs.length, 1);
      should.equal(receivedMsgs[0].messageId, testMessages.messageId);
      should.equal(receivedMsgs[0].deliveryCount, abandonMsgCount);
>>>>>>> 297716e2
      abandonMsgCount++;

      await receivedMsgs[0].abandon();
    }

    await testPeekMsgsLength(receiverClient, 0);

    const deadLetterMsgs = await deadLetterClient.getReceiver().receiveBatch(1);

    should.equal(
      Array.isArray(deadLetterMsgs),
      true,
      "`ReceivedMessages` from Deadletter is not an array"
    );
    should.equal(deadLetterMsgs.length, 1);
    should.equal(deadLetterMsgs[0].body, testMessages.body);
    should.equal(deadLetterMsgs[0].messageId, testMessages.messageId);

    await deadLetterMsgs[0].complete();

    await testPeekMsgsLength(deadLetterClient, 0);
  }

  it("Partitioned Queue: Multiple abandons until maxDeliveryCount.", async function(): Promise<
    void
  > {
    await beforeEachTest(ClientType.PartitionedQueue, ClientType.PartitionedQueue);
    await testAbandonMsgsTillMaxDeliveryCount();
  });

  it("Partitioned Subscription: Multiple abandons until maxDeliveryCount.", async function(): Promise<
    void
  > {
    await beforeEachTest(ClientType.PartitionedTopic, ClientType.PartitionedSubscription);
    await testAbandonMsgsTillMaxDeliveryCount();
  });

  it("Unpartitioned Queue: Multiple abandons until maxDeliveryCount.", async function(): Promise<
    void
  > {
    await beforeEachTest(ClientType.UnpartitionedQueue, ClientType.UnpartitionedQueue);
    await testAbandonMsgsTillMaxDeliveryCount();
  });

  it("Unpartitioned Subscription: Multiple abandons until maxDeliveryCount.", async function(): Promise<
    void
  > {
    await beforeEachTest(ClientType.UnpartitionedTopic, ClientType.UnpartitionedSubscription);
    await testAbandonMsgsTillMaxDeliveryCount();
  });

  it("Partitioned Queue with Sessions: Multiple abandons until maxDeliveryCount.", async function(): Promise<
    void
  > {
    await beforeEachTest(ClientType.PartitionedQueue, ClientType.PartitionedQueue);
    await testAbandonMsgsTillMaxDeliveryCount(true);
  });

  it("Partitioned Subscription with Sessions: Multiple abandons until maxDeliveryCount.", async function(): Promise<
    void
  > {
    await beforeEachTest(ClientType.PartitionedTopic, ClientType.PartitionedSubscription);
    await testAbandonMsgsTillMaxDeliveryCount(true);
  });

  it("Unpartitioned Queue with Sessions: Multiple abandons until maxDeliveryCount.", async function(): Promise<
    void
  > {
    await beforeEachTest(ClientType.UnpartitionedQueue, ClientType.UnpartitionedQueue);
    await testAbandonMsgsTillMaxDeliveryCount(true);
  });

  it("Unpartitioned Subscription with Sessions: Multiple abandons until maxDeliveryCount.", async function(): Promise<
    void
  > {
    await beforeEachTest(ClientType.UnpartitionedTopic, ClientType.UnpartitionedSubscription);
    await testAbandonMsgsTillMaxDeliveryCount(true);
  });

  async function testDefer(useSessions?: boolean): Promise<void> {
    const testMessages = useSessions ? testMessagesWithSessions : testSimpleMessages;
    const msg = await sendReceiveMsg(testMessages);

    if (!msg.sequenceNumber) {
      throw "Sequence Number can not be null";
    }
    const sequenceNumber = msg.sequenceNumber;
    await msg.defer();

    const deferredMsgs = await receiver.receiveDeferredMessage(sequenceNumber);
    if (!deferredMsgs) {
      throw "No message received for sequence number";
    }
    should.equal(deferredMsgs.body, testMessages.body);
    should.equal(deferredMsgs.messageId, testMessages.messageId);
    should.equal(deferredMsgs.deliveryCount, 1);

    await deferredMsgs.complete();

    await testPeekMsgsLength(receiverClient, 0);
  }

  it("Partitioned Queue: defer() moves message to deferred queue", async function(): Promise<void> {
    await beforeEachTest(ClientType.PartitionedQueue, ClientType.PartitionedQueue);
    await testDefer();
  });

  it("Partitioned Subscription: defer() moves message to deferred queue", async function(): Promise<
    void
  > {
    await beforeEachTest(ClientType.PartitionedTopic, ClientType.PartitionedSubscription);
    await testDefer();
  });

  it("Partitioned Queue with Sessions: defer() moves message to deferred queue", async function(): Promise<
    void
  > {
    await beforeEachTest(
      ClientType.PartitionedQueueWithSessions,
      ClientType.PartitionedQueueWithSessions,
      true
    );
    await testDefer(true);
  });

  it("Partitioned Subscription with Sessions: defer() moves message to deferred queue", async function(): Promise<
    void
  > {
    await beforeEachTest(
      ClientType.PartitionedTopicWithSessions,
      ClientType.PartitionedSubscriptionWithSessions,
      true
    );
    await testDefer(true);
  });

  it("Unpartitioned Queue: defer() moves message to deferred queue", async function(): Promise<
    void
  > {
    await beforeEachTest(ClientType.UnpartitionedQueue, ClientType.UnpartitionedQueue);
    await testDefer();
  });

  it("Unpartitioned Subscription: defer() moves message to deferred queue", async function(): Promise<
    void
  > {
    await beforeEachTest(ClientType.UnpartitionedTopic, ClientType.UnpartitionedSubscription);
    await testDefer();
  });

  it("Unpartitioned Queue with Sessions: defer() moves message to deferred queue", async function(): Promise<
    void
  > {
    await beforeEachTest(
      ClientType.UnpartitionedQueueWithSessions,
      ClientType.UnpartitionedQueueWithSessions,
      true
    );
    await testDefer(true);
  });

  it("Unpartitioned Subscription with Sessions: defer() moves message to deferred queue", async function(): Promise<
    void
  > {
    await beforeEachTest(
      ClientType.UnpartitionedTopicWithSessions,
      ClientType.UnpartitionedSubscriptionWithSessions,
      true
    );
    await testDefer(true);
  });

  async function testDeadletter(useSessions?: boolean): Promise<void> {
    const testMessages = useSessions ? testMessagesWithSessions : testSimpleMessages;
    const msg = await sendReceiveMsg(testMessages);
    await msg.deadLetter();

    await testPeekMsgsLength(receiverClient, 0);

    const deadLetterMsgs = await deadLetterClient.getReceiver().receiveBatch(1);

    should.equal(
      Array.isArray(deadLetterMsgs),
      true,
      "`ReceivedMessages` from Deadletter is not an array"
    );
    should.equal(deadLetterMsgs.length, 1);
    should.equal(deadLetterMsgs[0].body, testMessages.body);
    should.equal(deadLetterMsgs[0].messageId, testMessages.messageId);

    await deadLetterMsgs[0].complete();

    await testPeekMsgsLength(deadLetterClient, 0);
  }

  it("Partitioned Queue: deadLetter() moves message to deadletter queue", async function(): Promise<
    void
  > {
    await beforeEachTest(ClientType.PartitionedQueue, ClientType.PartitionedQueue);
    await testDeadletter();
  });

  it("Partitioned Subscription: deadLetter() moves message to deadletter queue", async function(): Promise<
    void
  > {
    await beforeEachTest(ClientType.PartitionedTopic, ClientType.PartitionedSubscription);
    await testDeadletter();
  });

  it("Unpartitioned Queue: deadLetter() moves message to deadletter queue", async function(): Promise<
    void
  > {
    await beforeEachTest(ClientType.UnpartitionedQueue, ClientType.UnpartitionedQueue);
    await testDeadletter();
  });

  it("Unpartitioned Subscription: deadLetter() moves message to deadletter queue", async function(): Promise<
    void
  > {
    await beforeEachTest(ClientType.UnpartitionedTopic, ClientType.UnpartitionedSubscription);
    await testDeadletter();
  });

  it("Partitioned Queue with Sessions: deadLetter() moves message to deadletter queue", async function(): Promise<
    void
  > {
    await beforeEachTest(
      ClientType.PartitionedQueueWithSessions,
      ClientType.PartitionedQueueWithSessions,
      true
    );
    await testDeadletter(true);
  });

  it("Partitioned Subscription with Sessions: deadLetter() moves message to deadletter queue", async function(): Promise<
    void
  > {
    await beforeEachTest(
      ClientType.PartitionedTopicWithSessions,
      ClientType.PartitionedSubscriptionWithSessions,
      true
    );
    await testDeadletter(true);
  });

  it("Unpartitioned Queue with Sessions: deadLetter() moves message to deadletter queue", async function(): Promise<
    void
  > {
    await beforeEachTest(
      ClientType.UnpartitionedQueueWithSessions,
      ClientType.UnpartitionedQueueWithSessions,
      true
    );
    await testDeadletter(true);
  });

  it("Unpartitioned Subscription with Sessions: deadLetter() moves message to deadletter queue", async function(): Promise<
    void
  > {
    await beforeEachTest(
      ClientType.UnpartitionedTopicWithSessions,
      ClientType.UnpartitionedSubscriptionWithSessions,
      true
    );
    await testDeadletter(true);
  });
});

describe("Batch Receiver - Abandon/Defer/Deadletter deadlettered message", function(): void {
  afterEach(async () => {
    await afterEachTest();
  });

  async function deadLetterMessage(): Promise<ServiceBusMessage> {
    await sender.send(testSimpleMessages);
    const receivedMsgs = await receiver.receiveBatch(1);

<<<<<<< HEAD
    should.equal(receivedMsgs.length, 1, "Unexpected number of messages");
    should.equal(receivedMsgs[0].body, testSimpleMessages[0].body);
    should.equal(receivedMsgs[0].messageId, testSimpleMessages[0].messageId);
=======
    should.equal(receivedMsgs.length, 1);
    should.equal(receivedMsgs[0].body, testSimpleMessages.body);
    should.equal(receivedMsgs[0].messageId, testSimpleMessages.messageId);
>>>>>>> 297716e2
    should.equal(receivedMsgs[0].deliveryCount, 0);

    await receivedMsgs[0].deadLetter();

    await testPeekMsgsLength(receiverClient, 0);

    const deadLetterMsgs = await deadLetterClient.getReceiver().receiveBatch(1);

    should.equal(deadLetterMsgs.length, 1);
    should.equal(deadLetterMsgs[0].body, testSimpleMessages.body);
    should.equal(deadLetterMsgs[0].messageId, testSimpleMessages.messageId);
    should.equal(deadLetterMsgs[0].deliveryCount, 0);

    return deadLetterMsgs[0];
  }

  async function completeDeadLetteredMessage(
    deadletterClient: QueueClient | SubscriptionClient,
    expectedDeliverCount: number
  ): Promise<void> {
    const deadLetterMsgs = await deadletterClient.getReceiver().receiveBatch(1);

    should.equal(deadLetterMsgs.length, 1);
    should.equal(deadLetterMsgs[0].body, testSimpleMessages.body);
    should.equal(deadLetterMsgs[0].messageId, testSimpleMessages.messageId);
    should.equal(deadLetterMsgs[0].deliveryCount, expectedDeliverCount);

    await deadLetterMsgs[0].complete();
    await testPeekMsgsLength(deadletterClient, 0);
  }

  async function testDeadletter(): Promise<void> {
    const deadLetterMsg = await deadLetterMessage();

    await deadLetterMsg.deadLetter().catch((err) => {
      should.equal(err.name, "InvalidOperationError");
      errorWasThrown = true;
    });

    should.equal(errorWasThrown, true);

    await completeDeadLetteredMessage(deadLetterClient, 0);
  }

  it("Partitioned Queue: Throws error when dead lettering a dead lettered message", async function(): Promise<
    void
  > {
    await beforeEachTest(ClientType.PartitionedQueue, ClientType.PartitionedQueue);
    await testDeadletter();
  });

  it("Partitioned Subscription: Throws error when dead lettering a dead lettered message", async function(): Promise<
    void
  > {
    await beforeEachTest(ClientType.PartitionedTopic, ClientType.PartitionedSubscription);
    await testDeadletter();
  });

  it("Unpartitioned Queue: Throws error when dead lettering a dead lettered message", async function(): Promise<
    void
  > {
    await beforeEachTest(ClientType.UnpartitionedQueue, ClientType.UnpartitionedQueue);
    await testDeadletter();
  });

  it("Unpartitioned Subscription: Throws error when dead lettering a dead lettered message", async function(): Promise<
    void
  > {
    await beforeEachTest(ClientType.UnpartitionedTopic, ClientType.UnpartitionedSubscription);
    await testDeadletter();
  });

  async function testAbandon(): Promise<void> {
    const deadLetterMsg = await deadLetterMessage();

    await deadLetterMsg.abandon();

    await completeDeadLetteredMessage(deadLetterClient, 0);
  }

  it("Partitioned Queue: Abandon a message received from dead letter queue", async function(): Promise<
    void
  > {
    await beforeEachTest(ClientType.PartitionedQueue, ClientType.PartitionedQueue);
    await testAbandon();
  });

  it("Partitioned Subscription: Abandon a message received from dead letter queue", async function(): Promise<
    void
  > {
    await beforeEachTest(ClientType.PartitionedTopic, ClientType.PartitionedSubscription);
    await testAbandon();
  });

  it("Unpartitioned Queue: Abandon a message received from dead letter queue", async function(): Promise<
    void
  > {
    await beforeEachTest(ClientType.UnpartitionedQueue, ClientType.UnpartitionedQueue);
    await testAbandon();
  });

  it("Unpartitioned Subscription: Abandon a message received from dead letter queue", async function(): Promise<
    void
  > {
    await beforeEachTest(ClientType.UnpartitionedTopic, ClientType.UnpartitionedSubscription);
    await testAbandon();
  });

  async function testDefer(): Promise<void> {
    const deadLetterMsg = await deadLetterMessage();

    if (!deadLetterMsg.sequenceNumber) {
      throw "Sequence Number can not be null";
    }

    const sequenceNumber = deadLetterMsg.sequenceNumber;
    await deadLetterMsg.defer();

    const deferredMsgs = await deadLetterClient
      .getReceiver()
      .receiveDeferredMessage(sequenceNumber);
    if (!deferredMsgs) {
      throw "No message received for sequence number";
    }
    should.equal(deferredMsgs.body, testSimpleMessages.body);
    should.equal(deferredMsgs.messageId, testSimpleMessages.messageId);

    await deferredMsgs.complete();

    await testPeekMsgsLength(receiverClient, 0);

    await testPeekMsgsLength(deadLetterClient, 0);
  }

  it("Partitioned Queue: Defer a message received from dead letter queue", async function(): Promise<
    void
  > {
    await beforeEachTest(ClientType.PartitionedQueue, ClientType.PartitionedQueue);
    await testDefer();
  });

  it("Partitioned Subscription: Defer a message received from dead letter queue", async function(): Promise<
    void
  > {
    await beforeEachTest(ClientType.PartitionedTopic, ClientType.PartitionedSubscription);
    await testDefer();
  });

  it("Unpartitioned Queue: Defer a message received from dead letter queue", async function(): Promise<
    void
  > {
    await beforeEachTest(ClientType.UnpartitionedQueue, ClientType.UnpartitionedQueue);
    await testDefer();
  });

  it("Unpartitioned Subscription: Defer a message received from dead letter queue", async function(): Promise<
    void
  > {
    await beforeEachTest(ClientType.UnpartitionedTopic, ClientType.UnpartitionedSubscription);
    await testDefer();
  });
});

describe("Batch Receiver - Multiple ReceiveBatch calls", function(): void {
  afterEach(async () => {
    await afterEachTest();
  });

  // We use an empty queue/topic here so that the first receiveBatch call takes time to return
  async function testParallelReceiveBatchCalls(): Promise<void> {
    const firstBatchPromise = receiver.receiveBatch(1, 10);
    await delay(5000);
    const secondBatchPromise = receiver.receiveBatch(1, 10).catch((err) => {
      should.equal(err.name, "Error");
      errorWasThrown = true;
    });
    await Promise.all([firstBatchPromise, secondBatchPromise]);
    should.equal(errorWasThrown, true);
  }

  it("Partitioned Queue: Throws error when ReceiveBatch is called while the previous call is not done", async function(): Promise<
    void
  > {
    await beforeEachTest(ClientType.PartitionedQueue, ClientType.PartitionedQueue);
    await testParallelReceiveBatchCalls();
  });

  it("Partitioned Subscription: Throws error when ReceiveBatch is called while the previous call is not done", async function(): Promise<
    void
  > {
    await beforeEachTest(ClientType.PartitionedTopic, ClientType.PartitionedSubscription);
    await testParallelReceiveBatchCalls();
  });

  it("Unpartitioned Queue: Throws error when ReceiveBatch is called while the previous call is not done", async function(): Promise<
    void
  > {
    await beforeEachTest(ClientType.UnpartitionedQueue, ClientType.UnpartitionedQueue);
    await testParallelReceiveBatchCalls();
  });

  it("Unpartitioned Subscription: Throws error when ReceiveBatch is called while the previous call is not done", async function(): Promise<
    void
  > {
    await beforeEachTest(ClientType.UnpartitionedTopic, ClientType.UnpartitionedSubscription);
    await testParallelReceiveBatchCalls();
  });

  it("Partitioned Queue with Sessions: Throws error when ReceiveBatch is called while the previous call is not done", async function(): Promise<
    void
  > {
    await beforeEachTest(
      ClientType.PartitionedQueueWithSessions,
      ClientType.PartitionedQueueWithSessions,
      true
    );
    await testParallelReceiveBatchCalls();
  });

  it("Partitioned Subscription with Sessions: Throws error when ReceiveBatch is called while the previous call is not done", async function(): Promise<
    void
  > {
    await beforeEachTest(
      ClientType.PartitionedTopicWithSessions,
      ClientType.PartitionedSubscriptionWithSessions,
      true
    );
    await testParallelReceiveBatchCalls();
  });

  it("Unpartitioned Queue with Sessions: Throws error when ReceiveBatch is called while the previous call is not done", async function(): Promise<
    void
  > {
    await beforeEachTest(
      ClientType.UnpartitionedQueueWithSessions,
      ClientType.UnpartitionedQueueWithSessions,
      true
    );
    await testParallelReceiveBatchCalls();
  });

  it("Unpartitioned Subscription with Sessions: Throws error when ReceiveBatch is called while the previous call is not done", async function(): Promise<
    void
  > {
    await beforeEachTest(
      ClientType.UnpartitionedTopicWithSessions,
      ClientType.UnpartitionedSubscriptionWithSessions,
      true
    );
    await testParallelReceiveBatchCalls();
  });

  const messages: SendableMessageInfo[] = [
    {
      body: "hello1",
      messageId: `test message ${Math.random()}`,
      partitionKey: "dummy" // partitionKey is only for partitioned queue/subscrption, Unpartitioned queue/subscrption do not care about partitionKey.
    },
    {
      body: "hello2",
      messageId: `test message ${Math.random()}`,
      partitionKey: "dummy" // partitionKey is only for partitioned queue/subscrption, Unpartitioned queue/subscrption do not care about partitionKey.
    }
  ];
  const messageWithSessions: SendableMessageInfo[] = [
    {
      body: "hello1",
      messageId: `test message ${Math.random()}`,
      sessionId: testSessionId1
    },
    {
      body: "hello2",
      messageId: `test message ${Math.random()}`,
      sessionId: testSessionId1
    }
  ];

  // We test for mutilple receiveBatch specifically to ensure that batchingRecevier on a client is reused
  // See https://github.com/Azure/azure-service-bus-node/issues/31
  async function testSequentialReceiveBatchCalls(useSessions?: boolean): Promise<void> {
    const testMessages = useSessions ? messageWithSessions : messages;
    await sender.sendBatch(testMessages);
    const msgs1 = await receiver.receiveBatch(1);
    const msgs2 = await receiver.receiveBatch(1);

    // Results are checked after both receiveBatches are done to ensure that the second call doesnt
    // affect the result from the first one.
    should.equal(Array.isArray(msgs1), true);
    should.equal(msgs1.length, 1);

    should.equal(Array.isArray(msgs2), true);
    should.equal(msgs2.length, 1);

    should.equal(testMessages.some((x) => x.messageId === msgs1[0].messageId), true);
    should.equal(testMessages.some((x) => x.messageId === msgs2[0].messageId), true);

    await msgs1[0].complete();
    await msgs2[0].complete();
  }

  it("Partitioned Queue: Multiple sequential receiveBatch calls", async function(): Promise<void> {
    await beforeEachTest(ClientType.PartitionedQueue, ClientType.PartitionedQueue);
    await testSequentialReceiveBatchCalls();
  });

  it("Partitioned Subscription: Multiple sequential receiveBatch calls", async function(): Promise<
    void
  > {
    await beforeEachTest(ClientType.PartitionedTopic, ClientType.PartitionedSubscription);
    await testSequentialReceiveBatchCalls();
  });

  it("Unpartitioned Queue: Multiple sequential receiveBatch calls", async function(): Promise<
    void
  > {
    await beforeEachTest(ClientType.UnpartitionedQueue, ClientType.UnpartitionedQueue);
    await testSequentialReceiveBatchCalls();
  });

  it("Unpartitioned Subscription: Multiple sequential receiveBatch calls", async function(): Promise<
    void
  > {
    await beforeEachTest(ClientType.UnpartitionedTopic, ClientType.UnpartitionedSubscription);
    await testSequentialReceiveBatchCalls();
  });

  it("Partitioned Queue with Sessions: Multiple sequential receiveBatch calls", async function(): Promise<
    void
  > {
    await beforeEachTest(
      ClientType.PartitionedQueueWithSessions,
      ClientType.PartitionedQueueWithSessions,
      true
    );
    await testSequentialReceiveBatchCalls(true);
  });

  it("Partitioned Subscription with Sessions: Multiple sequential receiveBatch calls", async function(): Promise<
    void
  > {
    await beforeEachTest(
      ClientType.PartitionedTopicWithSessions,
      ClientType.PartitionedSubscriptionWithSessions,
      true
    );
    await testSequentialReceiveBatchCalls(true);
  });

  it("Unpartitioned Queue with Sessions: Multiple sequential receiveBatch calls", async function(): Promise<
    void
  > {
    await beforeEachTest(
      ClientType.UnpartitionedQueueWithSessions,
      ClientType.UnpartitionedQueueWithSessions,
      true
    );
    await testSequentialReceiveBatchCalls(true);
  });

  it("Unpartitioned Subscription with Sessions: Multiple sequential receiveBatch calls", async function(): Promise<
    void
  > {
    await beforeEachTest(
      ClientType.UnpartitionedTopicWithSessions,
      ClientType.UnpartitionedSubscriptionWithSessions,
      true
    );
    await testSequentialReceiveBatchCalls(true);
  });
});

describe("Batch Receiver - Batching Receiver Misc Tests", function(): void {
  afterEach(async () => {
    await afterEachTest();
  });

  async function testNoSettlement(useSessions?: boolean): Promise<void> {
    const testMessages = useSessions ? testMessagesWithSessions : testSimpleMessages;
    await sender.send(testMessages);

    let receivedMsgs = await receiver.receiveBatch(1);

    should.equal(receivedMsgs.length, 1, "Unexpected number of messages");
    should.equal(receivedMsgs[0].deliveryCount, 0);
<<<<<<< HEAD
    should.equal(
      receivedMsgs[0].messageId,
      testMessages[0].messageId,
      "MessageId is different than expected"
    );
=======
    should.equal(receivedMsgs[0].messageId, testMessages.messageId);
>>>>>>> 297716e2

    await testPeekMsgsLength(receiverClient, 1);

    receivedMsgs = await receiver.receiveBatch(1);

<<<<<<< HEAD
    should.equal(receivedMsgs.length, 1, "Unexpected number of messages");
    should.equal(receivedMsgs[0].deliveryCount, 1, "DeliveryCount is different than expected");
    should.equal(
      receivedMsgs[0].messageId,
      testMessages[0].messageId,
      "MessageId is different than expected"
    );
=======
    should.equal(receivedMsgs.length, 1);
    should.equal(receivedMsgs[0].deliveryCount, 1);
    should.equal(receivedMsgs[0].messageId, testMessages.messageId);
>>>>>>> 297716e2

    await receivedMsgs[0].complete();
  }

  it("Partitioned Queue: No settlement of the message is retained with incremented deliveryCount", async function(): Promise<
    void
  > {
    await beforeEachTest(ClientType.PartitionedQueue, ClientType.PartitionedQueue);
    await testNoSettlement();
  });

  it("Partitioned Subscription: No settlement of the message is retained with incremented deliveryCount", async function(): Promise<
    void
  > {
    await beforeEachTest(ClientType.PartitionedTopic, ClientType.PartitionedSubscription);
    await testNoSettlement();
  });

  it("Unpartitioned Queue: No settlement of the message is retained with incremented deliveryCount", async function(): Promise<
    void
  > {
    await beforeEachTest(ClientType.UnpartitionedQueue, ClientType.UnpartitionedQueue);
    await testNoSettlement();
  });

  it("Unpartitioned Subscription: No settlement of the message is retained with incremented deliveryCount", async function(): Promise<
    void
  > {
    await beforeEachTest(ClientType.UnpartitionedTopic, ClientType.UnpartitionedSubscription);
    await testNoSettlement();
  });

  // it("Partitioned Queue with Sessions: No settlement of the message is retained with incremented deliveryCount", async function(): Promise<
  //   void
  // > {
  //   await beforeEachTest(
  //     ClientType.PartitionedQueueWithSessions,
  //     ClientType.PartitionedQueueWithSessions,
  //     true
  //   );
  //   await testNoSettlement(true);
  // });

  // it("Partitioned Subscription with Sessions: No settlement of the message is retained with incremented deliveryCount", async function(): Promise<
  //   void
  // > {
  //   await beforeEachTest(
  //     ClientType.PartitionedTopicWithSessions,
  //     ClientType.PartitionedSubscriptionWithSessions,
  //     true
  //   );
  //   await testNoSettlement(true);
  // });

  // it("Unpartitioned Queue with Sessions: No settlement of the message is retained with incremented deliveryCount", async function(): Promise<
  //   void
  // > {
  //   await beforeEachTest(
  //     ClientType.UnpartitionedQueueWithSessions,
  //     ClientType.UnpartitionedQueueWithSessions,
  //     true
  //   );
  //   await testNoSettlement(true);
  // });

  // it("Unpartitioned Subscription with Sessions: No settlement of the message is retained with incremented deliveryCount", async function(): Promise<
  //   void
  // > {
  //   await beforeEachTest(
  //     ClientType.UnpartitionedTopicWithSessions,
  //     ClientType.UnpartitionedSubscriptionWithSessions,
  //     true
  //   );
  //   await testNoSettlement(true);
  // });

  async function testAskForMore(useSessions?: boolean): Promise<void> {
    const testMessages = useSessions ? testMessagesWithSessions : testSimpleMessages;
    await sender.send(testMessages);
    const receivedMsgs = await receiver.receiveBatch(2);

<<<<<<< HEAD
    should.equal(receivedMsgs.length, 1, "Unexpected number of messages");
    should.equal(
      receivedMsgs[0].body,
      testMessages[0].body,
      "MessageBody is different than expected"
    );
    should.equal(
      receivedMsgs[0].messageId,
      testMessages[0].messageId,
      "MessageId is different than expected"
    );
=======
    should.equal(receivedMsgs.length, 1);
    should.equal(receivedMsgs[0].body, testMessages.body);
    should.equal(receivedMsgs[0].messageId, testMessages.messageId);
>>>>>>> 297716e2

    await receivedMsgs[0].complete();

    await testPeekMsgsLength(receiverClient, 0);
  }

  it("Partitioned Queue: Receive n messages but queue only has m messages, where m < n", async function(): Promise<
    void
  > {
    await beforeEachTest(ClientType.PartitionedQueue, ClientType.PartitionedQueue);

    await testAskForMore();
  });

  it("Partitioned Subscription: Receive n messages but subscription only has m messages, where m < n", async function(): Promise<
    void
  > {
    await beforeEachTest(ClientType.PartitionedTopic, ClientType.PartitionedSubscription);

    await testAskForMore();
  });

  it("Unpartitioned Queue: Receive n messages but queue only has m messages, where m < n", async function(): Promise<
    void
  > {
    await beforeEachTest(ClientType.UnpartitionedQueue, ClientType.UnpartitionedQueue);

    await testAskForMore();
  });

  it("Unpartitioned Subscription: Receive n messages but subscription only has m messages, where m < n", async function(): Promise<
    void
  > {
    await beforeEachTest(ClientType.UnpartitionedTopic, ClientType.UnpartitionedSubscription);

    await testAskForMore();
  });

  it("Partitioned Queue with Sessions: Receive n messages but queue only has m messages, where m < n", async function(): Promise<
    void
  > {
    await beforeEachTest(
      ClientType.PartitionedQueueWithSessions,
      ClientType.PartitionedQueueWithSessions,
      true
    );
    await testAskForMore(true);
  });

  it("Partitioned Subscription with Sessions: Receive n messages but subscription only has m messages, where m < n", async function(): Promise<
    void
  > {
    await beforeEachTest(
      ClientType.PartitionedTopicWithSessions,
      ClientType.PartitionedSubscriptionWithSessions,
      true
    );
    await testAskForMore(true);
  });

  it("Unpartitioned Queue with Sessions: Receive n messages but queue only has m messages, where m < n", async function(): Promise<
    void
  > {
    await beforeEachTest(
      ClientType.UnpartitionedQueueWithSessions,
      ClientType.UnpartitionedQueueWithSessions,
      true
    );
    await testAskForMore(true);
  });

  it("Unpartitioned Subscription with Sessions: Receive n messages but subscription only has m messages, where m < n", async function(): Promise<
    void
  > {
    await beforeEachTest(
      ClientType.UnpartitionedTopicWithSessions,
      ClientType.UnpartitionedSubscriptionWithSessions,
      true
    );
    await testAskForMore(true);
  });
});<|MERGE_RESOLUTION|>--- conflicted
+++ resolved
@@ -116,23 +116,11 @@
     await sender.send(testMessages);
     const msgs = await receiver.receiveBatch(1);
 
-<<<<<<< HEAD
     should.equal(Array.isArray(msgs), true, "`ReceivedMessages` is not an array");
     should.equal(msgs.length, 1, "Unexpected number of messages");
-    should.equal(msgs[0].body, testMessages[0].body, "MessageBody is different than expected");
-    should.equal(
-      msgs[0].messageId,
-      testMessages[0].messageId,
-      "MessageId is different than expected"
-    );
+    should.equal(msgs[0].body, testMessages.body, "MessageBody is different than expected");
+    should.equal(msgs[0].messageId, testMessages.messageId, "MessageId is different than expected");
     should.equal(msgs[0].deliveryCount, 0, "DeliveryCount is different than expected");
-=======
-    should.equal(Array.isArray(msgs), true);
-    should.equal(msgs.length, 1);
-    should.equal(msgs[0].body, testMessages.body);
-    should.equal(msgs[0].messageId, testMessages.messageId);
-    should.equal(msgs[0].deliveryCount, 0);
->>>>>>> 297716e2
 
     return msgs[0];
   }
@@ -219,19 +207,13 @@
 
     const receivedMsgs = await receiver.receiveBatch(1);
 
-<<<<<<< HEAD
     should.equal(receivedMsgs.length, 1, "Unexpected number of messages");
     should.equal(receivedMsgs[0].deliveryCount, 1, "DeliveryCount is different than expected");
     should.equal(
       receivedMsgs[0].messageId,
-      testMessages[0].messageId,
+      testMessages.messageId,
       "MessageId is different than expected"
     );
-=======
-    should.equal(receivedMsgs.length, 1);
-    should.equal(receivedMsgs[0].deliveryCount, 1);
-    should.equal(receivedMsgs[0].messageId, testMessages.messageId);
->>>>>>> 297716e2
 
     await receivedMsgs[0].complete();
 
@@ -318,11 +300,10 @@
     while (abandonMsgCount < maxDeliveryCount) {
       const receivedMsgs = await receiver.receiveBatch(1);
 
-<<<<<<< HEAD
       should.equal(receivedMsgs.length, 1, "Unexpected number of messages");
       should.equal(
         receivedMsgs[0].messageId,
-        testMessages[0].messageId,
+        testMessages.messageId,
         "MessageId is different than expected"
       );
       should.equal(
@@ -330,11 +311,6 @@
         abandonMsgCount,
         "DeliveryCount is different than expected"
       );
-=======
-      should.equal(receivedMsgs.length, 1);
-      should.equal(receivedMsgs[0].messageId, testMessages.messageId);
-      should.equal(receivedMsgs[0].deliveryCount, abandonMsgCount);
->>>>>>> 297716e2
       abandonMsgCount++;
 
       await receivedMsgs[0].abandon();
@@ -612,15 +588,9 @@
     await sender.send(testSimpleMessages);
     const receivedMsgs = await receiver.receiveBatch(1);
 
-<<<<<<< HEAD
     should.equal(receivedMsgs.length, 1, "Unexpected number of messages");
-    should.equal(receivedMsgs[0].body, testSimpleMessages[0].body);
-    should.equal(receivedMsgs[0].messageId, testSimpleMessages[0].messageId);
-=======
-    should.equal(receivedMsgs.length, 1);
     should.equal(receivedMsgs[0].body, testSimpleMessages.body);
-    should.equal(receivedMsgs[0].messageId, testSimpleMessages.messageId);
->>>>>>> 297716e2
+    should.equal(receivedMsgs[0].messageId, testSimpleMessages.body);
     should.equal(receivedMsgs[0].deliveryCount, 0);
 
     await receivedMsgs[0].deadLetter();
@@ -1005,33 +975,23 @@
 
     should.equal(receivedMsgs.length, 1, "Unexpected number of messages");
     should.equal(receivedMsgs[0].deliveryCount, 0);
-<<<<<<< HEAD
     should.equal(
       receivedMsgs[0].messageId,
-      testMessages[0].messageId,
+      testMessages.messageId,
       "MessageId is different than expected"
     );
-=======
-    should.equal(receivedMsgs[0].messageId, testMessages.messageId);
->>>>>>> 297716e2
 
     await testPeekMsgsLength(receiverClient, 1);
 
     receivedMsgs = await receiver.receiveBatch(1);
 
-<<<<<<< HEAD
     should.equal(receivedMsgs.length, 1, "Unexpected number of messages");
     should.equal(receivedMsgs[0].deliveryCount, 1, "DeliveryCount is different than expected");
     should.equal(
       receivedMsgs[0].messageId,
-      testMessages[0].messageId,
+      testMessages.messageId,
       "MessageId is different than expected"
     );
-=======
-    should.equal(receivedMsgs.length, 1);
-    should.equal(receivedMsgs[0].deliveryCount, 1);
-    should.equal(receivedMsgs[0].messageId, testMessages.messageId);
->>>>>>> 297716e2
 
     await receivedMsgs[0].complete();
   }
@@ -1113,23 +1073,13 @@
     await sender.send(testMessages);
     const receivedMsgs = await receiver.receiveBatch(2);
 
-<<<<<<< HEAD
     should.equal(receivedMsgs.length, 1, "Unexpected number of messages");
-    should.equal(
-      receivedMsgs[0].body,
-      testMessages[0].body,
-      "MessageBody is different than expected"
-    );
+    should.equal(receivedMsgs[0].body, testMessages.body, "MessageBody is different than expected");
     should.equal(
       receivedMsgs[0].messageId,
-      testMessages[0].messageId,
+      testMessages.messageId,
       "MessageId is different than expected"
     );
-=======
-    should.equal(receivedMsgs.length, 1);
-    should.equal(receivedMsgs[0].body, testMessages.body);
-    should.equal(receivedMsgs[0].messageId, testMessages.messageId);
->>>>>>> 297716e2
 
     await receivedMsgs[0].complete();
 
